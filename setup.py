#!/usr/bin/env python3

# Copyright (c) Facebook, Inc. and its affiliates. All rights reserved.
#
# This source code is licensed under the BSD license found in the
# LICENSE file in the root directory of this source tree.

import datetime
import distutils.command.clean
import glob
import json
import os
import platform
import re
import shlex
import shutil
import subprocess
import sys
from pathlib import Path
from typing import List

import setuptools
import torch
from torch.utils.cpp_extension import (
    CUDA_HOME,
    BuildExtension,
    CppExtension,
    CUDAExtension,
)

this_dir = os.path.dirname(__file__)


def get_extra_nvcc_flags_for_build_type(cuda_version: int) -> List[str]:
    build_type = os.environ.get("XFORMERS_BUILD_TYPE", "RelWithDebInfo").lower()
    if build_type == "relwithdebinfo":
        if cuda_version >= 1201 and cuda_version < 1202:
            print(
                "Looks like we are using CUDA 12.1 which segfaults when provided with"
                " the -generate-line-info flag. Disabling it."
            )
            return []
        return ["--generate-line-info"]
    elif build_type == "release":
        return []
    else:
        raise ValueError(f"Unknown build type: {build_type}")


def fetch_requirements():
    with open("requirements.txt") as f:
        reqs = f.read().strip().split("\n")
    return reqs


def get_local_version_suffix() -> str:
    if not (Path(__file__).parent / ".git").is_dir():
        # Most likely installing from a source distribution
        return ""
    date_suffix = datetime.datetime.now().strftime("%Y%m%d")
    git_hash = subprocess.check_output(
        ["git", "rev-parse", "--short", "HEAD"], cwd=Path(__file__).parent
    ).decode("ascii")[:-1]
    return f"+{git_hash}.d{date_suffix}"


def get_flash_version() -> str:
    flash_dir = Path(__file__).parent / "third_party" / "flash-attention"
    try:
        return subprocess.check_output(
            ["git", "describe", "--tags", "--always"],
            cwd=flash_dir,
        ).decode("ascii")[:-1]
    except subprocess.CalledProcessError:
        version = flash_dir / "version.txt"
        if version.is_file():
            return version.read_text().strip()
        return "v?"


def generate_version_py(version: str) -> str:
    content = "# noqa: C801\n"
    content += f'__version__ = "{version}"\n'
    tag = os.getenv("GIT_TAG")
    if tag is not None:
        content += f'git_tag = "{tag}"\n'
    return content


def symlink_package(name: str, path: Path, is_building_wheel: bool) -> None:
    cwd = Path(__file__).resolve().parent
    path_from = cwd / path
    path_to = os.path.join(cwd, *name.split("."))

    try:
        if os.path.islink(path_to):
            os.unlink(path_to)
        elif os.path.isdir(path_to):
            shutil.rmtree(path_to)
        else:
            os.remove(path_to)
    except FileNotFoundError:
        pass
    # OSError: [WinError 1314] A required privilege is not held by the client
    # Windows requires special permission to symlink. Fallback to copy
    # When building wheels for linux 3.7 and 3.8, symlinks are not included
    # So we force a copy, see #611
    use_symlink = os.name != "nt" and not is_building_wheel
    if use_symlink:
        os.symlink(src=path_from, dst=path_to)
    else:
        shutil.copytree(src=path_from, dst=path_to)


def get_cuda_version(cuda_dir) -> int:
    nvcc_bin = "nvcc" if cuda_dir is None else cuda_dir + "/bin/nvcc"
    raw_output = subprocess.check_output([nvcc_bin, "-V"], universal_newlines=True)
    output = raw_output.split()
    release_idx = output.index("release") + 1
    release = output[release_idx].split(".")
    bare_metal_major = int(release[0])
    bare_metal_minor = int(release[1][0])

    assert bare_metal_minor < 100
    return bare_metal_major * 100 + bare_metal_minor


def get_hip_version(rocm_dir) -> str:
    hipcc_bin = "hipcc" if rocm_dir is None else os.path.join(rocm_dir, "bin", "hipcc")
    try:
        raw_output = subprocess.check_output(
            [hipcc_bin, "--version"], universal_newlines=True
        )
    except Exception as e:
        print(
            f"hip installation not found: {e} ROCM_PATH={os.environ.get('ROCM_PATH')}"
        )
        return None
    for line in raw_output.split("\n"):
        if "HIP version" in line:
            return line.split()[-1]
    return None


def get_flash_attention_extensions(cuda_version: int, extra_compile_args):
    # XXX: Not supported on windows for cuda<12
    # https://github.com/Dao-AILab/flash-attention/issues/345
    if platform.system() != "Linux" and cuda_version < 1200:
        return []
    # Figure out default archs to target
    DEFAULT_ARCHS_LIST = ""
    if cuda_version >= 1108:
        DEFAULT_ARCHS_LIST = "8.0;8.6;9.0"
    elif cuda_version > 1100:
        DEFAULT_ARCHS_LIST = "8.0;8.6"
    elif cuda_version == 1100:
        DEFAULT_ARCHS_LIST = "8.0"
    else:
        return []

    if os.getenv("XFORMERS_DISABLE_FLASH_ATTN", "0") != "0":
        return []

    # Supports `9.0`, `9.0+PTX`, `9.0a+PTX` etc...
    PARSE_CUDA_ARCH_RE = re.compile(
        r"(?P<major>[0-9]+)\.(?P<minor>[0-9])(?P<suffix>[a-zA-Z]{0,1})(?P<ptx>\+PTX){0,1}"
    )
    archs_list = os.environ.get("TORCH_CUDA_ARCH_LIST", DEFAULT_ARCHS_LIST)
    nvcc_archs_flags = []
    for arch in archs_list.replace(" ", ";").split(";"):
        match = PARSE_CUDA_ARCH_RE.match(arch)
        assert match is not None, f"Invalid sm version: {arch}"
        num = 10 * int(match.group("major")) + int(match.group("minor"))
        # Need at least Sm80
        if num < 80:
            continue
        # Sm90 requires nvcc 11.8+
        if num >= 90 and cuda_version < 1108:
            continue
        suffix = match.group("suffix")
        nvcc_archs_flags.append(
            f"-gencode=arch=compute_{num}{suffix},code=sm_{num}{suffix}"
        )
        if match.group("ptx") is not None:
            nvcc_archs_flags.append(
                f"-gencode=arch=compute_{num}{suffix},code=compute_{num}{suffix}"
            )
    if not nvcc_archs_flags:
        return []

    flash_root = os.path.join(this_dir, "third_party", "flash-attention")
    cutlass_inc = os.path.join(flash_root, "csrc", "cutlass", "include")
    if not os.path.exists(flash_root) or not os.path.exists(cutlass_inc):
        raise RuntimeError(
            "flashattention submodule not found. Did you forget "
            "to run `git submodule update --init --recursive` ?"
        )

    sources = ["csrc/flash_attn/flash_api.cpp"]
    for f in glob.glob(os.path.join(flash_root, "csrc", "flash_attn", "src", "*.cu")):
        sources.append(str(Path(f).relative_to(flash_root)))
    common_extra_compile_args = ["-DFLASHATTENTION_DISABLE_ALIBI"]
    return [
        CUDAExtension(
            name="xformers._C_flashattention",
            sources=[os.path.join(flash_root, path) for path in sources],
            extra_compile_args={
                "cxx": extra_compile_args.get("cxx", []) + common_extra_compile_args,
                "nvcc": extra_compile_args.get("nvcc", [])
                + [
                    "-O3",
                    "-std=c++17",
                    "-U__CUDA_NO_HALF_OPERATORS__",
                    "-U__CUDA_NO_HALF_CONVERSIONS__",
                    "-U__CUDA_NO_HALF2_OPERATORS__",
                    "-U__CUDA_NO_BFLOAT16_CONVERSIONS__",
                    "--expt-relaxed-constexpr",
                    "--expt-extended-lambda",
                    "--use_fast_math",
                    "--ptxas-options=-v",
                ]
                + nvcc_archs_flags
                + common_extra_compile_args
                + get_extra_nvcc_flags_for_build_type(cuda_version),
            },
            include_dirs=[
                p.absolute()
                for p in [
                    Path(flash_root) / "csrc" / "flash_attn",
                    Path(flash_root) / "csrc" / "flash_attn" / "src",
                    Path(flash_root) / "csrc" / "cutlass" / "include",
                ]
            ],
        )
    ]


def rename_cpp_cu(cpp_files):
    for entry in cpp_files:
        shutil.copy(entry, os.path.splitext(entry)[0] + ".cu")


def get_extensions():
    extensions_dir = os.path.join("xformers", "csrc")

    sources = glob.glob(os.path.join(extensions_dir, "**", "*.cpp"), recursive=True)
    source_cuda = glob.glob(os.path.join(extensions_dir, "**", "*.cu"), recursive=True)
    source_hip = glob.glob(
        os.path.join(extensions_dir, "attention", "hip_fmha", "**", "*.cpp"),
        recursive=True,
    )
    source_hip_generated = glob.glob(
        os.path.join(extensions_dir, "attention", "hip_fmha", "**", "*.cu"),
        recursive=True,
    )
    # avoid the temporary .cu files generated under xformers/csrc/attention/hip_fmha
    source_cuda = list(set(source_cuda) - set(source_hip_generated))
    sources = list(set(sources) - set(source_hip))

    sputnik_dir = os.path.join(this_dir, "third_party", "sputnik")
    cutlass_dir = os.path.join(this_dir, "third_party", "cutlass", "include")
    cutlass_examples_dir = os.path.join(this_dir, "third_party", "cutlass", "examples")
    if not os.path.exists(cutlass_dir):
        raise RuntimeError(
            f"CUTLASS submodule not found at {cutlass_dir}. "
            "Did you forget to run "
            "`git submodule update --init --recursive` ?"
        )

    extension = CppExtension

    define_macros = []

    extra_compile_args = {"cxx": ["-O3", "-std=c++17"]}
    if sys.platform == "win32":
        define_macros += [("xformers_EXPORTS", None)]
        extra_compile_args["cxx"].extend(["/MP", "/Zc:lambda", "/Zc:preprocessor"])
    elif "OpenMP not found" not in torch.__config__.parallel_info():
        extra_compile_args["cxx"].append("-fopenmp")

    include_dirs = [extensions_dir]
    ext_modules = []
    cuda_version = None
    hip_version = None
    flash_version = "0.0.0"

    if (
        (torch.cuda.is_available() and ((CUDA_HOME is not None)))
        or os.getenv("FORCE_CUDA", "0") == "1"
        or os.getenv("TORCH_CUDA_ARCH_LIST", "") != ""
    ):
        cuda_version = get_cuda_version(CUDA_HOME)
        extension = CUDAExtension
        sources += source_cuda
        include_dirs += [sputnik_dir, cutlass_dir, cutlass_examples_dir]
        nvcc_flags = [
            "-DHAS_PYTORCH",
            "--use_fast_math",
            "-U__CUDA_NO_HALF_OPERATORS__",
            "-U__CUDA_NO_HALF_CONVERSIONS__",
            "--extended-lambda",
            "-D_ENABLE_EXTENDED_ALIGNED_STORAGE",
            "-std=c++17",
        ] + get_extra_nvcc_flags_for_build_type(cuda_version)
        if os.getenv("XFORMERS_ENABLE_DEBUG_ASSERTIONS", "0") != "1":
            nvcc_flags.append("-DNDEBUG")
        nvcc_flags += shlex.split(os.getenv("NVCC_FLAGS", ""))
        if cuda_version >= 1102:
            nvcc_flags += [
                "--threads",
                "4",
                "--ptxas-options=-v",
            ]
        if sys.platform == "win32":
            nvcc_flags += [
                "-Xcompiler",
                "/Zc:lambda",
                "-Xcompiler",
                "/Zc:preprocessor",
            ]
        extra_compile_args["nvcc"] = nvcc_flags

        flash_extensions = get_flash_attention_extensions(
            cuda_version=cuda_version, extra_compile_args=extra_compile_args
        )

        if flash_extensions:
            flash_version = get_flash_version()
        ext_modules += flash_extensions

        # NOTE: This should not be applied to Flash-Attention
        # see https://github.com/Dao-AILab/flash-attention/issues/359
        extra_compile_args["nvcc"] += [
            # Workaround for a regression with nvcc > 11.6
            # See https://github.com/facebookresearch/xformers/issues/712
            "--ptxas-options=-O2",
            "--ptxas-options=-allow-expensive-optimizations=true",
        ]
    elif torch.cuda.is_available() and torch.version.hip:
        rename_cpp_cu(source_hip)
        rocm_home = os.getenv("ROCM_PATH")
        hip_version = get_hip_version(rocm_home)

        source_hip_cu = []
        for ff in source_hip:
            source_hip_cu += [ff.replace(".cpp", ".cu")]

        extension = CUDAExtension
        sources += source_hip_cu
        include_dirs += [
            Path(this_dir) / "xformers" / "csrc" / "attention" / "hip_fmha"
        ]

        include_dirs += [
<<<<<<< HEAD
            Path(this_dir) / "third_party" / "composable_kernel_tiled" / "example" / "91_tile_program" / "xformers_fmha"
=======
            Path(this_dir)
            / "third_party"
            / "composable_kernel_tiled"
            / "example"
            / "91_tile_program"
            / "xformers_fmha"
>>>>>>> 051b56aa
        ]

        include_dirs += [
            Path(this_dir) / "third_party" / "composable_kernel_tiled" / "include"
        ]

        generator_flag = []

        cc_flag = ["-DBUILD_PYTHON_PACKAGE"]
        extra_compile_args = {
            "cxx": ["-O3", "-std=c++17"] + generator_flag,
            "nvcc": [
                "-O3",
                "-std=c++17",
                f"--offload-arch={os.getenv('HIP_ARCHITECTURES', 'native')}",
                "-U__CUDA_NO_HALF_OPERATORS__",
                "-U__CUDA_NO_HALF_CONVERSIONS__",
                "-DCK_FMHA_FWD_FAST_EXP2=1",
                "-fgpu-flush-denormals-to-zero",
            ]
            + generator_flag
            + cc_flag,
        }

    ext_modules.append(
        extension(
            "xformers._C",
            sorted(sources),
            include_dirs=[os.path.abspath(p) for p in include_dirs],
            define_macros=define_macros,
            extra_compile_args=extra_compile_args,
        )
    )

    return ext_modules, {
        "version": {
            "cuda": cuda_version,
            "hip": hip_version,
            "torch": torch.__version__,
            "python": platform.python_version(),
            "flash": flash_version,
        },
        "env": {
            k: os.environ.get(k)
            for k in [
                "TORCH_CUDA_ARCH_LIST",
                "PYTORCH_ROCM_ARCH",
                "XFORMERS_BUILD_TYPE",
                "XFORMERS_ENABLE_DEBUG_ASSERTIONS",
                "NVCC_FLAGS",
                "XFORMERS_PACKAGE_FROM",
            ]
        },
    }


class clean(distutils.command.clean.clean):  # type: ignore
    def run(self):
        if os.path.exists(".gitignore"):
            with open(".gitignore", "r") as f:
                ignores = f.read()
                for wildcard in filter(None, ignores.split("\n")):
                    for filename in glob.glob(wildcard):
                        try:
                            os.remove(filename)
                        except OSError:
                            shutil.rmtree(filename, ignore_errors=True)

        # It's an old-style class in Python 2.7...
        distutils.command.clean.clean.run(self)


class BuildExtensionWithExtraFiles(BuildExtension):
    def __init__(self, *args, **kwargs) -> None:
        self.xformers_build_metadata = kwargs.pop("extra_files")
        self.pkg_name = "xformers"
        super().__init__(*args, **kwargs)

    def build_extensions(self) -> None:
        super().build_extensions()
        for filename, content in self.xformers_build_metadata.items():
            with open(
                os.path.join(self.build_lib, self.pkg_name, filename), "w+"
            ) as fp:
                fp.write(content)

    def copy_extensions_to_source(self) -> None:
        """
        Used for `pip install -e .`
        Copies everything we built back into the source repo
        """
        build_py = self.get_finalized_command("build_py")
        package_dir = build_py.get_package_dir(self.pkg_name)

        for filename in self.xformers_build_metadata.keys():
            inplace_file = os.path.join(package_dir, filename)
            regular_file = os.path.join(self.build_lib, self.pkg_name, filename)
            self.copy_file(regular_file, inplace_file, level=self.verbose)
        super().copy_extensions_to_source()


if __name__ == "__main__":
    if os.getenv("BUILD_VERSION"):  # In CI
        version = os.getenv("BUILD_VERSION", "0.0.0")
    else:
        version_txt = os.path.join(this_dir, "version.txt")
        with open(version_txt) as f:
            version = f.readline().strip()
        version += get_local_version_suffix()

    is_building_wheel = "bdist_wheel" in sys.argv
    # Embed a fixed version of flash_attn
    # NOTE: The correct way to do this would be to use the `package_dir`
    # parameter in `setuptools.setup`, but this does not work when
    # developing in editable mode
    # See: https://github.com/pypa/pip/issues/3160 (closed, but not fixed)
    symlink_package(
        "xformers._flash_attn",
        Path("third_party") / "flash-attention" / "flash_attn",
        is_building_wheel,
    )
    extensions, extensions_metadata = get_extensions()
    setuptools.setup(
        name="xformers",
        description="XFormers: A collection of composable Transformer building blocks.",
        version=version,
        install_requires=fetch_requirements(),
        packages=setuptools.find_packages(exclude=("tests*", "benchmarks*")),
        ext_modules=extensions,
        cmdclass={
            "build_ext": BuildExtensionWithExtraFiles.with_options(
                no_python_abi_suffix=True,
                extra_files={
                    "cpp_lib.json": json.dumps(extensions_metadata),
                    "version.py": generate_version_py(version),
                },
            ),
            "clean": clean,
        },
        url="https://facebookresearch.github.io/xformers/",
        python_requires=">=3.7",
        author="Facebook AI Research",
        author_email="oncall+xformers@xmail.facebook.com",
        long_description="XFormers: A collection of composable Transformer building blocks."
        + "XFormers aims at being able to reproduce most architectures in the Transformer-family SOTA,"
        + "defined as compatible and combined building blocks as opposed to monolithic models",
        long_description_content_type="text/markdown",
        classifiers=[
            "Programming Language :: Python :: 3.7",
            "Programming Language :: Python :: 3.8",
            "Programming Language :: Python :: 3.9",
            "Programming Language :: Python :: 3.10",
            "License :: OSI Approved :: BSD License",
            "Topic :: Scientific/Engineering :: Artificial Intelligence",
            "Operating System :: OS Independent",
        ],
        zip_safe=False,
    )<|MERGE_RESOLUTION|>--- conflicted
+++ resolved
@@ -352,16 +352,12 @@
         ]
 
         include_dirs += [
-<<<<<<< HEAD
-            Path(this_dir) / "third_party" / "composable_kernel_tiled" / "example" / "91_tile_program" / "xformers_fmha"
-=======
             Path(this_dir)
             / "third_party"
             / "composable_kernel_tiled"
             / "example"
             / "91_tile_program"
             / "xformers_fmha"
->>>>>>> 051b56aa
         ]
 
         include_dirs += [
