--- conflicted
+++ resolved
@@ -310,7 +310,6 @@
     return out.permute((0, 2, 1, 3))
 
 
-<<<<<<< HEAD
 def ref_attention_splitk(q, k, v, attn_bias, scale=None, split_k=2) -> torch.Tensor:
     assert q.ndim == 3
 
@@ -419,8 +418,6 @@
     return seqlens_q, seqlens_k
 
 
-=======
->>>>>>> 4a1cea0d
 def _rand_partition(r: random.Random, total: int, n: int) -> List[int]:
     # returns list of n nonnegative integers summing to total
     idx = {0, total}
