--- conflicted
+++ resolved
@@ -151,20 +151,10 @@
         self.causal_mask_3: Optional[torch.Tensor] = None
 
     def forward(
-<<<<<<< HEAD
         self, q: torch.Tensor, k: torch.Tensor, v: torch.Tensor, 
         att_mask: Optional[torch.Tensor] = None,
         key_padding_mask: Optional[torch.Tensor] = None,
         *args, **kwargs
-=======
-        self,
-        q: torch.Tensor,
-        k: torch.Tensor,
-        v: torch.Tensor,
-        att_mask: Optional[torch.Tensor] = None,
-        *args,
-        **kwargs,
->>>>>>> c83036e5
     ):
         mask = ~key_padding_mask.eq(1)
         bsz = mask.shape[0]
@@ -172,7 +162,6 @@
         batched_dim = k.size(0)
         seq_len = k.size(-2)
 
-<<<<<<< HEAD
         mask = mask.view(bsz, 1, 1, seq_len).expand(-1, self.num_heads, -1, -1).reshape(bsz*self.num_heads, 1, seq_len)
 
         if self.num_landmarks >= seq_len:
@@ -183,30 +172,6 @@
                 merged_mask = mask.to(torch.bool)
     
             x = scaled_dot_product_attention(q=q, k=k, v=v, att_mask=merged_mask)
-=======
-        if att_mask is not None:
-            assert att_mask.dtype == torch.bool
-
-            if att_mask.size() != (
-                batched_dim,
-                1,
-                seq_len,
-            ):
-                log.warning(
-                    "att_mask invalid dimensions, nystrom \
-                    does not accept seq_len x seq_len \
-                    attention masking. Ignoring attn mask."
-                )
-                att_mask = None
-
-        if self.num_landmarks >= seq_len:
-            mask: Optional[torch.Tensor] = None
-            if self.causal:
-                mask = self._tril_mask(batched_dim, seq_len, seq_len)
-            if att_mask is not None:
-                mask = att_mask if mask is None else mask.logical_and(att_mask)
-            x = scaled_dot_product_attention(q=q, k=k, v=v, att_mask=mask)
->>>>>>> c83036e5
 
         else:
             q_landmarks = self.landmark_pooling(q)
@@ -249,11 +214,7 @@
                 merged_mask = self.causal_mask_3.logical_and(mask)
 
             kernel_3 = scaled_dot_product_attention(
-<<<<<<< HEAD
                 q=q_landmarks, k=k, v=v, att_mask=merged_mask
-=======
-                q=q_landmarks, k=k, v=v, att_mask=mask_3
->>>>>>> c83036e5
             )
 
             kernel_2_inv = (
