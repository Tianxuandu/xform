# Copyright (c) Facebook, Inc. and its affiliates. All rights reserved.
#
# This source code is licensed under the BSD license found in the
# LICENSE file in the root directory of this source tree.

import torch

from .fmha import (
    AttentionBias,
    AttentionOp,
    AttentionOpBase,
    AttentionOpDispatch,
    LowerTriangularMask,
    MemoryEfficientAttentionCkOp,
    MemoryEfficientAttentionCutlassFwdFlashBwOp,
    MemoryEfficientAttentionCutlassOp,
    MemoryEfficientAttentionFlashAttentionOp,
    MemoryEfficientAttentionOp,
    MemoryEfficientAttentionSplitKCkOp,
    MemoryEfficientAttentionTritonFwdFlashBwOp,
    TritonFlashAttentionOp,
    memory_efficient_attention,
    memory_efficient_attention_backward,
    memory_efficient_attention_forward,
    memory_efficient_attention_forward_requires_grad,
)
from .indexing import index_select_cat, scaled_index_add
from .modpar_layers import ColumnParallelLinear, RowParallelLinear
from .rmsnorm import RMSNorm
from .rope_padded import rope_padded
from .seqpar import sequence_parallel_leading_matmul, sequence_parallel_trailing_matmul
from .sequence_parallel_fused_ops import (
    fused_allgather_and_anything,
    fused_allgather_and_linear,
    fused_anything_and_reducescatter,
    fused_linear_and_reducescatter,
)
from .sp24 import Sparse24Tensor, sparsify24, sparsify24_like
from .swiglu_op import (
    SwiGLU,
    SwiGLUEagerOp,
    SwiGLUFusedOp,
    SwiGLUOp,
    SwiGLUOpDispatch,
    SwiGLUPackedFusedOp,
    swiglu,
)
from .tiled_matmul import tiled_matmul
from .unbind import get_stack_strides, stack_or_none, unbind

# BW compatibility
AttentionMask = AttentionBias


def masked_matmul(a, b, mask=None):
    if torch.overrides.has_torch_function((a, b, mask)):
        return torch.overrides.handle_torch_function(
            masked_matmul, (a, b, mask), a, b, mask
        )

    att = a @ b

    if mask is None:
        return att

    if mask.dtype == torch.bool:
        if mask.ndim == 2:
            mask = mask.unsqueeze(0).expand(att.shape[0], -1, -1)
        # mask is presumed false == ignore
        att[~mask] = float("-inf")
    else:
        # mask is presumed additive
        att += mask
    return att


__all__ = [
    # fmha
    "AttentionBias",
    "AttentionMask",
    "AttentionOp",
    "AttentionOpBase",
    "AttentionOpDispatch",
    "LowerTriangularMask",
    "MemoryEfficientAttentionCutlassFwdFlashBwOp",
    "MemoryEfficientAttentionCutlassOp",
    "MemoryEfficientAttentionFlashAttentionOp",
    "MemoryEfficientAttentionOp",
    "MemoryEfficientAttentionTritonFwdFlashBwOp",
<<<<<<< HEAD
    "TritonFlashAttentionOp",
    "memory_efficient_attention",
=======
    "MemoryEfficientAttentionCkOp",
    "MemoryEfficientAttentionSplitKCkOp",
>>>>>>> 356cafd6
    "memory_efficient_attention_backward",
    "memory_efficient_attention_forward",
    "memory_efficient_attention_forward_requires_grad",
    # indexing
    "index_select_cat",
    "scaled_index_add",
    # modpar_layers
    "ColumnParallelLinear",
    "RowParallelLinear",
    # rmsnorm
    "RMSNorm",
    # rope_padded
    "rope_padded",
    # seqpar
    "sequence_parallel_leading_matmul",
    "sequence_parallel_trailing_matmul",
    # sequence_parallel_fused_ops
    "fused_allgather_and_anything",
    "fused_allgather_and_linear",
    "fused_anything_and_reducescatter",
    "fused_linear_and_reducescatter",
    # swiglu_op
    "SwiGLU",
    "SwiGLUEagerOp",
    "SwiGLUFusedOp",
    "SwiGLUOp",
    "SwiGLUOpDispatch",
    "SwiGLUPackedFusedOp",
    "swiglu",
    # tiled_matmul
    "tiled_matmul",
    # unbind
    "get_stack_strides",
    "stack_or_none",
    "unbind",
    # sp24
    "sparsify24",
    "sparsify24_like",
    "Sparse24Tensor",
    # .
    "masked_matmul",
]<|MERGE_RESOLUTION|>--- conflicted
+++ resolved
@@ -87,13 +87,10 @@
     "MemoryEfficientAttentionFlashAttentionOp",
     "MemoryEfficientAttentionOp",
     "MemoryEfficientAttentionTritonFwdFlashBwOp",
-<<<<<<< HEAD
     "TritonFlashAttentionOp",
-    "memory_efficient_attention",
-=======
     "MemoryEfficientAttentionCkOp",
     "MemoryEfficientAttentionSplitKCkOp",
->>>>>>> 356cafd6
+    "memory_efficient_attention",
     "memory_efficient_attention_backward",
     "memory_efficient_attention_forward",
     "memory_efficient_attention_forward_requires_grad",
