--- conflicted
+++ resolved
@@ -127,7 +127,6 @@
     return False
 
 
-<<<<<<< HEAD
 def _dispatch_bw(inp: Inputs) -> Type[AttentionBwOpBase]:
     if torch.version.cuda:
         priority_list_ops: List[Type[AttentionBwOpBase]] = [
@@ -144,20 +143,6 @@
             ]
 
     if torch.version.cuda and _is_cutlassB_faster_than_flash(inp):
-=======
-def _dispatch_bw(inp: Inputs, is_unpadded_lse: bool = False) -> Type[AttentionBwOpBase]:
-    priority_list_ops: List[Type[AttentionBwOpBase]] = [
-        flash.BwOp,
-        cutlass.BwOp,
-        # CUDA illegal memory issues, race conditions etc..
-        # triton.BwOp,
-        # Deprecated
-        small_k.BwOp,
-    ]
-    if is_unpadded_lse:
-        priority_list_ops = [op for op in priority_list_ops if op.SUPPORTS_UNPADDED_LSE]
-    if _is_cutlassB_faster_than_flash(inp):
->>>>>>> 96e52222
         priority_list_ops.remove(cutlass.BwOp)
         priority_list_ops.insert(0, cutlass.BwOp)
     return _run_priority_list(
