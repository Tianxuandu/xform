# Copyright (c) Facebook, Inc. and its affiliates. All rights reserved.
#
# This source code is licensed under the BSD license found in the
# LICENSE file in the root directory of this source tree.

from typing import Any, Optional, Sequence, Tuple, Type, Union

import torch

<<<<<<< HEAD
from . import cutlass, decoder, flash, small_k, triton, ck, forward_splitk, ck_decoder
=======
from . import attn_bias, cutlass, decoder, flash, small_k, triton, triton_splitk, ck, ck_decoder
>>>>>>> 4a1cea0d
from .attn_bias import AttentionBias, BlockDiagonalMask, LowerTriangularMask
from .common import (
    AttentionBwOpBase,
    AttentionFwOpBase,
    AttentionOp,
    AttentionOpBase,
    AttentionOpDispatch,
    Context,
    Gradients,
    Inputs,
    bmk2bmhk,
)
from .dispatch import _dispatch_bw, _dispatch_fw, _ensure_op_supports_or_raise

MemoryEfficientAttentionCutlassOp = (cutlass.FwOp, cutlass.BwOp)
MemoryEfficientAttentionCutlassFwdFlashBwOp = (cutlass.FwOp, flash.BwOp)
MemoryEfficientAttentionDecoderOp = (decoder.FwOp, cutlass.BwOp)
MemoryEfficientAttentionTritonFwdFlashBwOp = (triton.FwOp, flash.BwOp)
MemoryEfficientAttentionFlashAttentionOp = (flash.FwOp, flash.BwOp)
MemoryEfficientAttentionOp = (small_k.FwOp, small_k.BwOp)
TritonFlashAttentionOp = (triton.FwOp, triton.BwOp)
MemoryEfficientAttentionCkOp = (ck.FwOp, ck.BwOp) 
MemoryEfficientAttentionCkDecoderOp = (ck_decoder.FwOp, ck.BwOp)
MemoryEfficientAttentionSplitKCkOp = (forward_splitk.FwOp, ck.BwOp) 

class _fMHA(torch.autograd.Function):
    @staticmethod
    # type: ignore
    def forward(ctx, op: AttentionOp, *args: Any) -> Any:
        inp = Inputs(*args)
        op_fw = op[0] if op is not None else None
        op_bw = op[1] if op is not None else None

        out, op_ctx = _memory_efficient_attention_forward_requires_grad(
            inp=inp, op=op_fw
        )

        # Saving attn_bias is a bit complicated, as the
        # torch part should go in `save_for_backward`
        if isinstance(inp.attn_bias, torch.Tensor):
            attn_bias_tensor = inp.attn_bias
            attn_bias_ctx = None
        else:
            attn_bias_tensor = None
            attn_bias_ctx = inp.attn_bias

        ctx.save_for_backward(
            inp.query,
            inp.key,
            inp.value,
            op_ctx.out,
            op_ctx.lse,
        )
        ctx.rng_state = op_ctx.rng_state
        ctx.attn_bias_tensor = attn_bias_tensor
        if op_ctx.op_bw is not None:
            if op_bw is not None and op_bw is not op_ctx.op_bw:
                raise ValueError(
                    f"Specified op_bw={op_bw.NAME}, but forward op "
                    f"can only run with op_bw={op_ctx.op_bw.NAME}. Please set op_bw=None."
                )
            op_bw = op_ctx.op_bw
        ctx.op_fw = op_fw
        ctx.op_bw = op_bw
        ctx.p = inp.p

        ctx.scale = inp.scale
        ctx.attn_bias_ctx = attn_bias_ctx
        ctx.n_args = len(args)
        return out

    @staticmethod
    def deserialize_bias(
        attn_bias_ctx, attn_bias_tensor: Optional[torch.Tensor]
    ) -> Any:
        if attn_bias_tensor is None:
            return attn_bias_ctx
        return attn_bias_tensor

    @classmethod
    @torch.autograd.function.once_differentiable
    def backward(cls, ctx, grad):
        # Re-create context
        query, key, value, out, lse = ctx.saved_tensors
        attn_bias_tensor = ctx.attn_bias_tensor
        rng_state = ctx.rng_state
        inp = Inputs(
            query=query,
            key=key,
            value=value,
            attn_bias=cls.deserialize_bias(ctx.attn_bias_ctx, attn_bias_tensor),
            p=ctx.p,
            scale=ctx.scale,
        )
        op_ctx = Context(
            lse=lse,
            out=out,
            rng_state=rng_state,
        )
        grads = _memory_efficient_attention_backward(
            ctx=op_ctx, inp=inp, grad=grad, op=ctx.op_bw
        )
        return (None, grads.dq, grads.dk, grads.dv, grads.db) + (None,) * (
            ctx.n_args - 2
        )


def memory_efficient_attention(
    query: torch.Tensor,
    key: torch.Tensor,
    value: torch.Tensor,
    attn_bias: Optional[Union[torch.Tensor, AttentionBias]] = None,
    p: float = 0.0,
    scale: Optional[float] = None,
    *,
    op: Optional[AttentionOp] = None,
) -> torch.Tensor:
    """Implements the memory-efficient attention mechanism following
    `"Self-Attention Does Not Need O(n^2) Memory" <http://arxiv.org/abs/2112.05682>`_.

    :Inputs shape:

    - Input tensors must be in format ``[B, M, H, K]``, where B is the batch size, M \
        the sequence length, H the number of heads, and K the embeding size per head

    - If inputs have dimension 3, it is assumed that the dimensions are ``[B, M, K]`` and ``H=1``

    - Inputs can also be of dimension 5 with GQA - see note below

    - Inputs can be non-contiguous - we only require the last dimension's stride to be 1


    :Equivalent pytorch code:

    .. code-block:: python

        scale = 1 / query.shape[-1] ** 0.5
        query = query * scale
        attn = query @ key.transpose(-2, -1)
        if attn_bias is not None:
            attn = attn + attn_bias
        attn = attn.softmax(-1)
        attn = F.dropout(attn, p)
        return attn @ value

    :Examples:

    .. code-block:: python

        import xformers.ops as xops

        # Compute regular attention
        y = xops.memory_efficient_attention(q, k, v)

        # With a dropout of 0.2
        y = xops.memory_efficient_attention(q, k, v, p=0.2)

        # Causal attention
        y = xops.memory_efficient_attention(
            q, k, v,
            attn_bias=xops.LowerTriangularMask()
        )

    :Supported hardware:

        NVIDIA GPUs with compute capability above 6.0 (P100+), datatype ``f16``, ``bf16`` and ``f32``.

    :EXPERIMENTAL: Using with Multi Query Attention (MQA) and Grouped Query Attention (GQA):

        MQA/GQA is an experimental feature supported only for the forward pass.
        If you have 16 heads in query, and 2 in key/value, you can provide 5-dim tensors
        in the ``[B, M, G, H, K]`` format, where ``G`` is the number of head groups (here 2), and
        ``H`` is the number of heads per group (8 in the example).

        Please note that xFormers will not automatically broadcast the inputs, so you will need
        to broadcast it manually before calling `memory_efficient_attention`.

    :GQA/MQA example:

    .. code-block:: python

        import torch
        import xformers.ops as xops

        B, M, K = 3, 32, 128
        kwargs = dict(device="cuda", dtype=torch.float16)
        q = torch.randn([B, M, 8, K], **kwargs)
        k = torch.randn([B, M, 2, K], **kwargs)
        v = torch.randn([B, M, 2, K], **kwargs)
        out_gqa = xops.memory_efficient_attention(
            q.reshape([B, M, 2, 4, K]),
            k.reshape([B, M, 2, 1, K]).expand([B, M, 2, 4, K]),
            v.reshape([B, M, 2, 1, K]).expand([B, M, 2, 4, K]),
        )

    Raises:
        NotImplementedError: if there is no operator available to compute the MHA
        ValueError: if inputs are invalid

    :parameter query: Tensor of shape ``[B, Mq, H, K]``
    :parameter key: Tensor of shape ``[B, Mkv, H, K]``
    :parameter value: Tensor of shape ``[B, Mkv, H, Kv]``
    :parameter attn_bias: Bias to apply to the attention matrix - defaults to no masking. \
        For common biases implemented efficiently in xFormers, see :attr:`xformers.ops.fmha.attn_bias.AttentionBias`. \
        This can also be a :attr:`torch.Tensor` for an arbitrary mask (slower).
    :parameter p: Dropout probability. Disabled if set to ``0.0``
    :parameter scale: Scaling factor for ``Q @ K.transpose()``. If set to ``None``, the default \
        scale (q.shape[-1]**-0.5) will be used.
    :parameter op: The operators to use - see :attr:`xformers.ops.AttentionOpBase`. \
        If set to ``None`` (recommended), xFormers \
        will dispatch to the best available operator, depending on the inputs \
        and options.
    :return: multi-head attention Tensor with shape ``[B, Mq, H, Kv]``
    """
    return _memory_efficient_attention(
        Inputs(
            query=query, key=key, value=value, p=p, attn_bias=attn_bias, scale=scale
        ),
        op=op,
    )


def memory_efficient_attention_forward(
    query: torch.Tensor,
    key: torch.Tensor,
    value: torch.Tensor,
    attn_bias: Optional[Union[torch.Tensor, AttentionBias]] = None,
    p: float = 0.0,
    scale: Optional[float] = None,
    *,
    op: Optional[Type[AttentionFwOpBase]] = None,
) -> torch.Tensor:
    """
    Calculates the forward pass of :attr:`xformers.ops.memory_efficient_attention`.
    """
    return _memory_efficient_attention_forward(
        Inputs(
            query=query, key=key, value=value, p=p, attn_bias=attn_bias, scale=scale
        ),
        op=op,
    )


def memory_efficient_attention_forward_requires_grad(
    query: torch.Tensor,
    key: torch.Tensor,
    value: torch.Tensor,
    attn_bias: Optional[Union[torch.Tensor, AttentionBias]] = None,
    p: float = 0.0,
    scale: Optional[float] = None,
    *,
    op: Optional[Type[AttentionFwOpBase]] = None,
) -> Tuple[torch.Tensor, torch.Tensor]:
    """
    Returns a tuple (output, lse), where `lse` can be used to compute the backward pass later.
    See :attr:`xformers.ops.memory_efficient_attention` for an explanation of the arguments
    See :attr:`xformers.ops.memory_efficient_attention_backward` for running the backward pass
    """
    if p != 0.0:
        raise NotImplementedError(
            "dropout is not supported on the non-autograd API."
            " If you want to use dropout, please call `memory_efficient_attention` directly"
        )
    out, ctx = _memory_efficient_attention_forward_requires_grad(
        Inputs(
            query=query, key=key, value=value, p=p, attn_bias=attn_bias, scale=scale
        ),
        op=op,
    )
    return out, ctx.lse


def memory_efficient_attention_backward(
    grad: torch.Tensor,
    output: torch.Tensor,
    lse: torch.Tensor,
    query: torch.Tensor,
    key: torch.Tensor,
    value: torch.Tensor,
    attn_bias: Optional[Union[torch.Tensor, AttentionBias]] = None,
    p: float = 0.0,
    scale: Optional[float] = None,
    *,
    op: Optional[Type[AttentionBwOpBase]] = None,
) -> Tuple[torch.Tensor, torch.Tensor, torch.Tensor]:
    """
    Computes the gradient of the attention.
    Returns a tuple (dq, dk, dv)
    See :attr:`xformers.ops.memory_efficient_attention` for an explanation of the arguments.
    `lse` is the tensor returned by :attr:`xformers.ops.memory_efficient_attention_forward_requires_grad`
    """
    if p != 0.0:
        raise NotImplementedError(
            "dropout is not supported on the non-autograd API."
            " If you want to use dropout, please call `memory_efficient_attention` directly"
        )
    gradients = _memory_efficient_attention_backward(
        Context(out=output, lse=lse),
        Inputs(
            query=query, key=key, value=value, p=p, attn_bias=attn_bias, scale=scale
        ),
        grad,
        op=op,
    )
    return (gradients.dq, gradients.dk, gradients.dv)


def _memory_efficient_attention(
    inp: Inputs, op: Optional[AttentionOp] = None
) -> torch.Tensor:
    # fast-path that doesn't require computing the logsumexp for backward computation
    if all(x.requires_grad is False for x in [inp.query, inp.key, inp.value]):
        return _memory_efficient_attention_forward(
            inp, op=op[0] if op is not None else None
        )

    output_shape = inp.normalize_bmhk()
    return _fMHA.apply(
        op, inp.query, inp.key, inp.value, inp.attn_bias, inp.p, inp.scale
    ).reshape(output_shape)


def _memory_efficient_attention_forward(
    inp: Inputs, op: Optional[Type[AttentionFwOpBase]]
) -> torch.Tensor:
    inp.validate_inputs()
    output_shape = inp.normalize_bmhk()
    if op is None:
        op = _dispatch_fw(inp, False)
    else:
        _ensure_op_supports_or_raise(ValueError, "memory_efficient_attention", op, inp)

    out, *_ = op.apply(inp, needs_gradient=False)
    return out.reshape(output_shape)


def _memory_efficient_attention_forward_requires_grad(
    inp: Inputs, op: Optional[Type[AttentionFwOpBase]]
) -> Tuple[torch.Tensor, Context]:
    inp.validate_inputs()
    output_shape = inp.normalize_bmhk()
    if op is None:
        op = _dispatch_fw(inp, True)
    else:
        _ensure_op_supports_or_raise(ValueError, "memory_efficient_attention", op, inp)
    out = op.apply(inp, needs_gradient=True)
    assert out[1] is not None
    return (out[0].reshape(output_shape), out[1])


def _memory_efficient_attention_backward(
    ctx: Context, inp: Inputs, grad: torch.Tensor, op: Optional[Type[AttentionBwOpBase]]
) -> Gradients:
    """Warning: grad/ctx.out is potentially in BMK format"""
    inp.validate_inputs()
    if grad.ndim != inp.query.ndim or grad.ndim != ctx.out.ndim:
        raise ValueError(
            "All tensors should be either in BMK (ndim=3) or BMHK (ndim=4) format. \n"
            f"grad.shape : {grad.shape} \n"
            f"out.shape  : {ctx.out.shape} \n"
            f"query.shape: {inp.query.shape}"
        )
    shape_dq, shape_dk, shape_dv = tuple(
        x.shape for x in (inp.query, inp.key, inp.value)
    )
    inp.normalize_bmhk()
    # LSE has shape [B, H, M] while query has shape [B, M, H, K]
    if (
        ctx.lse.ndim != 3
        # Dim 0
        or (
            not isinstance(inp.attn_bias, BlockDiagonalMask)
            and ctx.lse.shape[0] != inp.query.shape[0]
        )
        or (
            isinstance(inp.attn_bias, BlockDiagonalMask)
            and ctx.lse.shape[0] != inp.attn_bias.q_seqinfo.seqstart.shape[0] - 1
        )
        # Dim 1
        or ctx.lse.shape[1] != inp.query.shape[2]
        # Dim 2
        or (
            not isinstance(inp.attn_bias, BlockDiagonalMask)
            and ctx.lse.shape[2] < inp.query.shape[1]
        )
    ):
        raise ValueError(
            "Input tensors have incompatible shapes."
            f"lse.shape    : {ctx.lse.shape} \n"
            f"query.shape  : {inp.query.shape}"
        )
    grad = bmk2bmhk(grad, 1)
    ctx.out = bmk2bmhk(ctx.out, 1)

    if op is None:
        op = _dispatch_bw(inp)
    else:
        _ensure_op_supports_or_raise(
            ValueError, "memory_efficient_attention_backward", op, inp
        )

    grads = op.apply(ctx, inp, grad)
    grads.dq = grads.dq.reshape(shape_dq)
    grads.dk = grads.dk.reshape(shape_dk)
    grads.dv = grads.dv.reshape(shape_dv)
    return grads


ALL_FW_OPS: Sequence[Type[AttentionFwOpBase]] = [
    cutlass.FwOp,
    flash.FwOp,
    triton.FwOp,
    small_k.FwOp,
    triton_splitk.FwOp,
]

ALL_BW_OPS: Sequence[Type[AttentionBwOpBase]] = [
    cutlass.BwOp,
    flash.BwOp,
    triton.BwOp,
    small_k.BwOp,
]

__all__ = [
    "AttentionBias",
    "AttentionOp",
    "AttentionOpBase",
    "AttentionOpDispatch",
    "LowerTriangularMask",
    "MemoryEfficientAttentionCutlassFwdFlashBwOp",
    "MemoryEfficientAttentionTritonFwdFlashBwOp",
    "MemoryEfficientAttentionCutlassOp",
    "MemoryEfficientAttentionFlashAttentionOp",
    "MemoryEfficientAttentionOp",
    "TritonFlashAttentionOp",
    "memory_efficient_attention",
    "MemoryEfficientAttentionCkOp",
    "MemoryEfficientAttentionCkDecoderOp",
    "ALL_FW_OPS",
    "ALL_BW_OPS",
    "attn_bias",
]<|MERGE_RESOLUTION|>--- conflicted
+++ resolved
@@ -7,11 +7,8 @@
 
 import torch
 
-<<<<<<< HEAD
-from . import cutlass, decoder, flash, small_k, triton, ck, forward_splitk, ck_decoder
-=======
-from . import attn_bias, cutlass, decoder, flash, small_k, triton, triton_splitk, ck, ck_decoder
->>>>>>> 4a1cea0d
+
+from . import attn_bias, cutlass, decoder, flash, small_k, triton, triton_splitk, forward_splitk, ck, ck_decoder
 from .attn_bias import AttentionBias, BlockDiagonalMask, LowerTriangularMask
 from .common import (
     AttentionBwOpBase,
