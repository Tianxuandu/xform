# Copyright (c) Facebook, Inc. and its affiliates. All rights reserved.
#
# This source code is licensed under the BSD license found in the
# LICENSE file in the root directory of this source tree.

from typing import Any, Optional, Tuple, Type, Union

import torch

from . import cutlass, flash, small_k, triton
from .common import (
    AttentionBwOpBase,
    AttentionFwOpBase,
    AttentionMask,
    AttentionOp,
    AttentionOpBase,
    AttentionOpDispatch,
    Context,
    Gradients,
    Inputs,
    LowerTriangularMask,
    bmk2bmhk,
)
from .dispatch import _dispatch_bw, _dispatch_fw
from .tensor_with_seqlen import cat_with_offsets, split_batches  # noqa

MemoryEfficientAttentionCutlassOp = (cutlass.FwOp, cutlass.BwOp)
MemoryEfficientAttentionCutlassFwdFlashBwOp = (cutlass.FwOp, flash.BwOp)
MemoryEfficientAttentionTritonFwdFlashBwOp = (triton.FwOp, flash.BwOp)
MemoryEfficientAttentionFlashAttentionOp = (flash.FwOp, flash.BwOp)
MemoryEfficientAttentionOp = (small_k.FwOp, small_k.BwOp)
TritonFlashAttentionOp = (triton.FwOp, triton.BwOp)


class _fMHA(torch.autograd.Function):
    @staticmethod
    # type: ignore
    def forward(ctx, op: AttentionOp, *args: Any) -> Any:
        inp = Inputs(*args)
        op_fw = op[0] if op is not None else None
        op_bw = op[1] if op is not None else None

        out, op_ctx = _memory_efficient_attention_forward_requires_grad(
            inp=inp, op=op_fw
        )

        # Saving attn_bias is a bit complicated, as the
        # torch part should go in `save_for_backward`
        if isinstance(inp.attn_bias, torch.Tensor):
            attn_bias_tensor = inp.attn_bias
            attn_bias_ctx = None
        else:
            attn_bias_tensor = None
            attn_bias_ctx = inp.attn_bias

        ctx.save_for_backward(
            inp.query.detach(),
            inp.key.detach(),
            inp.value.detach(),
            op_ctx.out,
            op_ctx.lse,
            op_ctx.rng_state,
            attn_bias_tensor,
        )
        if op_ctx.op_bw is not None:
            if op_bw is not None and op_bw is not op_ctx.op_bw:
                raise ValueError(
                    f"Specified op_bw={op_bw.NAME}, but forward op "
                    f"can only run with op_bw={op_ctx.op_bw.NAME}. Please set op_bw=None."
                )
            op_bw = op_ctx.op_bw
        ctx.op_fw = op_fw
        ctx.op_bw = op_bw
        ctx.p = inp.p
        ctx.scale = inp.scale
        ctx.attn_bias_ctx = attn_bias_ctx
        ctx.n_args = len(args)
        return out

    @staticmethod
    def deserialize_bias(
        attn_bias_ctx, attn_bias_tensor: Optional[torch.Tensor]
    ) -> Any:
        if attn_bias_tensor is None:
            return attn_bias_ctx
        return attn_bias_tensor

    @classmethod
    @torch.autograd.function.once_differentiable
    def backward(cls, ctx, grad):
        assert all(
            not ctx.needs_input_grad[i] for i in range(ctx.n_args) if i not in [1, 2, 3]
        ), (
            "Only gradients to Q/K/V is implemented. "
            "For instance, it's not possible to backpropagate through the attention mask"
        )

        # Re-create context
        query, key, value, out, lse, rng_state, attn_bias_tensor = ctx.saved_tensors
        inp = Inputs(
            query=query,
            key=key,
            value=value,
            attn_bias=cls.deserialize_bias(ctx.attn_bias_ctx, attn_bias_tensor),
            p=ctx.p,
            scale=ctx.scale,
        )
        op_ctx = Context(lse=lse, out=out, rng_state=rng_state)
        grads = _memory_efficient_attention_backward(
            ctx=op_ctx, inp=inp, grad=grad, op=ctx.op_bw
        )
        return (None, grads.dq, grads.dk, grads.dv) + (None,) * (ctx.n_args - 3)


def memory_efficient_attention(
    query: torch.Tensor,
    key: torch.Tensor,
    value: torch.Tensor,
    attn_bias: Optional[Union[torch.Tensor, AttentionMask]] = None,
    p: float = 0.0,
    scale: Optional[float] = None,
    *,
    op: Optional[AttentionOp] = None,
) -> torch.Tensor:
    """Implements the memory-efficient attention mechanism following
    `"Self-Attention Does Not Need O(n^2) Memory" <http://arxiv.org/abs/2112.05682>`_.

    :Inputs shape:

    - Input tensors must be in format ``[B, M, H, K]``, where B is the batch size, M \
        the sequence length, H the number of heads, and K the embeding size per head

    - If inputs have dimension 3, it is assumed that the dimensions are ``[B, M, K]`` and ``H=1``

    - Inputs can be non-contiguous - we only require the last dimension's stride to be 1


    :Equivalent pytorch code:

    .. code-block:: python

        scale = 1 / query.shape[-1] ** 0.5
        query = query * scale
        attn = query @ key.transpose(-2, -1)
        if attn_bias is not None:
            attn = attn + attn_bias
        attn = attn.softmax(-1)
        attn = F.dropout(attn, p)
        return attn @ value

    :Examples:

    .. code-block:: python

        import xformers.ops as xops

        # Compute regular attention
        y = xops.memory_efficient_attention(q, k, v)

        # With a dropout of 0.2
        y = xops.memory_efficient_attention(q, k, v, p=0.2)

        # Causal attention
        y = xops.memory_efficient_attention(
            q, k, v,
            attn_bias=xops.LowerTriangularMask()
        )

    :Supported hardware:

        NVIDIA GPUs with compute capability above 6.0 (P100+), datatype ``f16``, ``bf16`` and ``f32``.

    Raises:
        NotImplementedError: if there is no operator available to compute the MHA

    :parameter query: Tensor of shape ``[B, Mq, H, K]``
    :parameter key: Tensor of shape ``[B, Mkv, H, K]``
    :parameter value: Tensor of shape ``[B, Mkv, H, Kv]``
    :parameter attn_bias: Bias to apply to the attention matrix - defaults to no masking. \
        For causal attention, use :attr:`xformers.ops.LowerTriangularMask`. \
        This can also be a :attr:`torch.Tensor` for an arbitrary mask.
    :parameter p: Dropout probability. Disabled if set to ``0.0``
    :parameter scale: The scale to query_state weights. If set to ``None``, the default \
        scale (q.shape[-1]**-0.5) will be used.
    :parameter op: The operator to use - see :attr:`xformers.ops.AttentionOpBase`. \
        If set to ``None`` (recommended), xFormers \
        will dispatch to the best available operator, depending on the inputs \
        and options.
    :return: multi-head attention Tensor with shape ``[B, Mq, H, Kv]``
    """
    return _memory_efficient_attention(
        Inputs(
            query=query, key=key, value=value, p=p, attn_bias=attn_bias, scale=scale
        ),
        op=op,
    )


def memory_efficient_attention_forward(
    query: torch.Tensor,
    key: torch.Tensor,
    value: torch.Tensor,
    attn_bias: Optional[Union[torch.Tensor, AttentionMask]] = None,
    p: float = 0.0,
    scale: Optional[float] = None,
    *,
    op: Optional[Type[AttentionFwOpBase]] = None,
) -> torch.Tensor:
    """Returns a tuple (output, lse), where `lse` can be used to compute the backward pass later"""
    return _memory_efficient_attention_forward(
        Inputs(
            query=query, key=key, value=value, p=p, attn_bias=attn_bias, scale=scale
        ),
        op=op,
    )


def memory_efficient_attention_forward_requires_grad(
    query: torch.Tensor,
    key: torch.Tensor,
    value: torch.Tensor,
    attn_bias: Optional[Union[torch.Tensor, AttentionMask]] = None,
    p: float = 0.0,
    scale: Optional[float] = None,
    *,
    op: Optional[Type[AttentionFwOpBase]] = None,
) -> Tuple[torch.Tensor, torch.Tensor]:
    """
    Returns a tuple (output, lse), where `lse` can be used to compute the backward pass later.
    See :attr:`xformers.ops.memory_efficient` for an explanation of the arguments
    See :attr:`xformers.ops.memory_efficient_backward` for running the backward pass
    """
    if p != 0.0:
        raise NotImplementedError(
            "dropout is not supported on the non-autograd API."
            " If you want to use dropout, please call `memory_efficient_attention` directly"
        )
    out, ctx = _memory_efficient_attention_forward_requires_grad(
        Inputs(
            query=query, key=key, value=value, p=p, attn_bias=attn_bias, scale=scale
        ),
        op=op,
    )
    return out, ctx.lse


def memory_efficient_attention_backward(
    grad: torch.Tensor,
    output: torch.Tensor,
    lse: torch.Tensor,
    query: torch.Tensor,
    key: torch.Tensor,
    value: torch.Tensor,
    attn_bias: Optional[Union[torch.Tensor, AttentionMask]] = None,
    p: float = 0.0,
    scale: Optional[float] = None,
    *,
    op: Optional[Type[AttentionBwOpBase]] = None,
) -> Tuple[torch.Tensor, torch.Tensor, torch.Tensor]:
    """
    Computes the gradient of the attention.
    Returns a tuple (dq, dk, dv)
    See :attr:`xformers.ops.memory_efficient` for an explanation of the arguments.
    `lse` is the tensor returned by :attr:`xformers.ops.memory_efficient_attention_forward_requires_grad`
    """
    if p != 0.0:
        raise NotImplementedError(
            "dropout is not supported on the non-autograd API."
            " If you want to use dropout, please call `memory_efficient_attention` directly"
        )
    gradients = _memory_efficient_attention_backward(
        Context(out=output, lse=lse),
        Inputs(
            query=query, key=key, value=value, p=p, attn_bias=attn_bias, scale=scale
        ),
        grad,
        op=op,
    )
    return (gradients.dq, gradients.dk, gradients.dv)


def _memory_efficient_attention(
    inp: Inputs, op: Optional[AttentionOp] = None
) -> torch.Tensor:
    # fast-path that doesn't require computing the logsumexp for backward computation
    if all(x.requires_grad is False for x in [inp.query, inp.key, inp.value]):
        return _memory_efficient_attention_forward(
            inp, op=op[0] if op is not None else None
        )

    output_shape = inp.normalize_bmhk()
    return _fMHA.apply(
        op, inp.query, inp.key, inp.value, inp.attn_bias, inp.p, inp.scale
    ).reshape(output_shape)


def _memory_efficient_attention_forward(
    inp: Inputs, op: Optional[Type[AttentionFwOpBase]]
) -> torch.Tensor:
    output_shape = inp.normalize_bmhk()
    if op is None:
        op = _dispatch_fw(inp)
<<<<<<< HEAD
    out, *_ = op.apply(inp, needs_gradient=False)
    return out.reshape(output_shape)
=======
    elif not op.supports(inp):
        raise ValueError(
            f"xformers.memory_efficient_attention: Operator {op.NAME} does not support this input"
        )
    return op.apply(inp, needs_gradient=False)[0].reshape(output_shape)
>>>>>>> 1c421665


def _memory_efficient_attention_forward_requires_grad(
    inp: Inputs, op: Optional[Type[AttentionFwOpBase]]
) -> Tuple[torch.Tensor, Context]:
    output_shape = inp.normalize_bmhk()
    if op is None:
        op = _dispatch_fw(inp)
    elif not op.supports(inp):
        raise ValueError(
            f"xformers.memory_efficient_attention: Operator {op.NAME} does not support this input"
        )
    out = op.apply(inp, needs_gradient=True)
    assert out[1] is not None
    return (out[0].reshape(output_shape), out[1])


def _memory_efficient_attention_backward(
    ctx: Context, inp: Inputs, grad: torch.Tensor, op: Optional[Type[AttentionBwOpBase]]
) -> Gradients:
    """Warning: grad/ctx.out is potentially in BMK format"""
    if grad.ndim != inp.query.ndim or grad.ndim != ctx.out.ndim:
        raise ValueError(
            "All tensors should be either in BMK (ndim=3) or BMHK (ndim=4) format. \n"
            f"grad.shape : {grad.shape} \n"
            f"out.shape  : {ctx.out.shape} \n"
            f"query.shape: {inp.query.shape}"
        )
    inp.normalize_bmhk()
    # LSE has shape [B, H, M] while query has shape [B, M, H, K]
    if (
        ctx.lse.ndim != 3
        or ctx.lse.shape[0] != inp.query.shape[0]
        or ctx.lse.shape[1] != inp.query.shape[2]
        or ctx.lse.shape[2] < inp.query.shape[1]
    ):
        raise ValueError(
            "Input tensors have incompatible shapes."
            f"lse.shape    : {ctx.lse.shape} \n"
            f"query.shape  : {inp.query.shape}"
        )
    grad = bmk2bmhk(grad, 1)
    ctx.out = bmk2bmhk(ctx.out, 1)

    if op is None:
        op = _dispatch_bw(inp)
    elif not op.supports(inp):
        raise ValueError(
            f"xformers.memory_efficient_attention: Operator {op.NAME} does not support this input"
        )
    return op.apply(ctx, inp, grad)


__all__ = [
    "AttentionMask",
    "AttentionOp",
    "AttentionOpBase",
    "AttentionOpDispatch",
    "LowerTriangularMask",
    "MemoryEfficientAttentionCutlassFwdFlashBwOp",
    "MemoryEfficientAttentionTritonFwdFlashBwOp",
    "MemoryEfficientAttentionCutlassOp",
    "MemoryEfficientAttentionFlashAttentionOp",
    "MemoryEfficientAttentionOp",
    "TritonFlashAttentionOp",
    "memory_efficient_attention",
]<|MERGE_RESOLUTION|>--- conflicted
+++ resolved
@@ -300,16 +300,13 @@
     output_shape = inp.normalize_bmhk()
     if op is None:
         op = _dispatch_fw(inp)
-<<<<<<< HEAD
+    elif not op.supports(inp):
+        raise ValueError(
+            f"xformers.memory_efficient_attention: Operator {op.NAME} does not support this input"
+        )
+
     out, *_ = op.apply(inp, needs_gradient=False)
     return out.reshape(output_shape)
-=======
-    elif not op.supports(inp):
-        raise ValueError(
-            f"xformers.memory_efficient_attention: Operator {op.NAME} does not support this input"
-        )
-    return op.apply(inp, needs_gradient=False)[0].reshape(output_shape)
->>>>>>> 1c421665
 
 
 def _memory_efficient_attention_forward_requires_grad(
