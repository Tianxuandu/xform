/*
 * Copyright (c) Meta Platforms, Inc. and affiliates.
 * All rights reserved.
 *
 * This source code is licensed under the BSD-style license found in the
 * LICENSE file in the root directory of this source tree.
 */
#include <torch/types.h>

TORCH_LIBRARY_FRAGMENT(xformers, m)
{
#if !defined(USE_ROCM)
    m.def(TORCH_SELECTIVE_SCHEMA(
        "xformers::efficient_attention_forward_small_k(Tensor query, Tensor key, Tensor value, "
        "bool compute_logsumexp, Tensor? attn_bias, float p) -> (Tensor, Tensor, int, int)"));
    m.def(TORCH_SELECTIVE_SCHEMA(
        "xformers::efficient_attention_forward_cutlass(Tensor query, Tensor key, Tensor value, "
        "Tensor? attn_bias, Tensor? seqstart_q, Tensor? seqstart_k, int? max_seqlen_q, float "
        "dropout_p, bool compute_logsumexp, int custom_mask_type, float? scale, Tensor? seqlen_k, "
        "int? window_size) -> (Tensor, Tensor, int, int)"));
    m.def(
        TORCH_SELECTIVE_SCHEMA("xformers::efficient_attention_forward_decoder(Tensor query, Tensor "
                               "key, Tensor value, Tensor seq_positions, float scale) -> Tensor"));
    m.def(TORCH_SELECTIVE_SCHEMA(
        "xformers::efficient_attention_backward_small_k(Tensor grad_out, Tensor query, Tensor key, "
        "Tensor value, Tensor logsumexp, Tensor output, Tensor? attn_bias, float p, int rng_seed, "
        "int rng_offset) -> (Tensor, Tensor, Tensor)"));
    m.def(TORCH_SELECTIVE_SCHEMA(
        "xformers::efficient_attention_backward_cutlass(Tensor grad_out, Tensor query, Tensor key, "
        "Tensor value, Tensor? bias, Tensor? cu_seqlens_q, Tensor? cu_seqlens_k, int max_seqlen_q, "
        "int max_seqlen_k, Tensor logsumexp, Tensor output, float dropout_p, int rng_seed, int "
        "rng_offset, int custom_mask_type, float? scale, int num_splits_key, int? window_size) -> "
        "(Tensor, Tensor, Tensor, Tensor)"));
    m.def(TORCH_SELECTIVE_SCHEMA("xformers::_temp_dropout(Tensor out, float p) -> Tensor"));
    m.def(TORCH_SELECTIVE_SCHEMA("xformers::_cutlass_rand_uniform(float p, Tensor out) -> Tensor"));
#endif
#if defined(USE_ROCM)
<<<<<<< HEAD

#if defined(USE_CK_TILED_KERNEL)
=======
>>>>>>> 5421612b
  m.def(TORCH_SELECTIVE_SCHEMA(
      "xformers::efficient_attention_forward_ck(Tensor query, "
          "Tensor key, Tensor value, Tensor? attn_bias, Tensor? seqstart_q, "
          "Tensor? seqstart_k, int? max_seqlen_q, float dropout_p, "
          "bool compute_logsumexp, int custom_mask_type, float? scale, Tensor? seqlen_k, int? window_size) -> (Tensor, Tensor, int, int)"));
  m.def(TORCH_SELECTIVE_SCHEMA(
      "xformers::efficient_attention_forward_decoder_ck(Tensor query, "
          "Tensor key, Tensor value, Tensor? seq_positions, float scale) -> Tensor"));
  m.def(TORCH_SELECTIVE_SCHEMA(
      "xformers::efficient_attention_forward_decoder_splitk_ck(Tensor query, Tensor key, "
      " Tensor value, Tensor? seq_positions, float scale, int split_k) -> Tensor"));
  m.def(TORCH_SELECTIVE_SCHEMA(
      "xformers::efficient_attention_backward_ck(Tensor grad_out, Tensor query, Tensor key, Tensor value, Tensor? attn_bias, Tensor? seqstart_q, Tensor? seqstart_k, int? max_seqlen_q, Tensor? seqlen_k, Tensor logsumexp, Tensor output, float dropout_p, int rng_seed, int rng_offset, int custom_mask_type, float? scale) -> (Tensor, Tensor, Tensor, Tensor)"));
  m.def(TORCH_SELECTIVE_SCHEMA(
      "xformers::_ck_rand_uniform(float p, Tensor out) -> Tensor"));
#endif
}<|MERGE_RESOLUTION|>--- conflicted
+++ resolved
@@ -35,11 +35,6 @@
     m.def(TORCH_SELECTIVE_SCHEMA("xformers::_cutlass_rand_uniform(float p, Tensor out) -> Tensor"));
 #endif
 #if defined(USE_ROCM)
-<<<<<<< HEAD
-
-#if defined(USE_CK_TILED_KERNEL)
-=======
->>>>>>> 5421612b
   m.def(TORCH_SELECTIVE_SCHEMA(
       "xformers::efficient_attention_forward_ck(Tensor query, "
           "Tensor key, Tensor value, Tensor? attn_bias, Tensor? seqstart_q, "
