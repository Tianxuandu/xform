# Get core deps.
-r requirements.txt


# Tools for static checking.
black == 20.8b1
flake8 == 3.8.4
isort == 5.7.0
mypy == 0.812
pyre-check == 0.9.8
pyre-extensions == 0.0.23

# Tools for unit tests & coverage.
pytest == 5.4.1
pytest-cov == 2.10.0
pytest-mpi == 0.4
pytest-timeout == 1.4.2
<<<<<<< HEAD
git+git://github.com/rwightman/pytorch-image-models@v0.4.5#egg=timm
=======
timm >= 0.4.5

# Dependency for factory
hydra-core >= 1.1
>>>>>>> 5b00fd64
<|MERGE_RESOLUTION|>--- conflicted
+++ resolved
@@ -15,11 +15,7 @@
 pytest-cov == 2.10.0
 pytest-mpi == 0.4
 pytest-timeout == 1.4.2
-<<<<<<< HEAD
 git+git://github.com/rwightman/pytorch-image-models@v0.4.5#egg=timm
-=======
-timm >= 0.4.5
 
 # Dependency for factory
-hydra-core >= 1.1
->>>>>>> 5b00fd64
+hydra-core >= 1.1